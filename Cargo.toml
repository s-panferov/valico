[package]
name = "valico"
version = "3.6.1-alpha.0"
authors = ["Stanislav Panferov <fnight.m@gmail.com>"]
description = "JSON Schema validator and JSON coercer"
keywords = ["json", "validator", "json-schema"]
license = "MIT"
documentation = "http://rustless.org/valico/doc/valico/"
homepage = "https://github.com/rustless/valico"
build = "build.rs"
edition = "2018"

[dependencies]
fancy-regex = "0.8"
url = "2"
jsonway = "2.0"
uuid = {version = "0.8", features = ["v4"]}
phf = "0.10"
serde = "1"
serde_json = "1"
<<<<<<< HEAD
chrono = { version = "0.4", default-features = false, features = ["clock", "std"] }
addr = "0.11"
=======
chrono = "0.4.16"
addr = "0.15.2"
>>>>>>> c21ef9a9
percent-encoding = "2.1"
json-pointer = "0.3"
uritemplate-next = "0.2"
base64 = "0.13"

[build-dependencies.phf_codegen]
version = "0.10"

[[test]]
name = "tests"<|MERGE_RESOLUTION|>--- conflicted
+++ resolved
@@ -18,13 +18,8 @@
 phf = "0.10"
 serde = "1"
 serde_json = "1"
-<<<<<<< HEAD
 chrono = { version = "0.4", default-features = false, features = ["clock", "std"] }
-addr = "0.11"
-=======
-chrono = "0.4.16"
-addr = "0.15.2"
->>>>>>> c21ef9a9
+addr = "0.15"
 percent-encoding = "2.1"
 json-pointer = "0.3"
 uritemplate-next = "0.2"
